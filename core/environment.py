from __future__ import division

import openravepy
import trajoptpy, bulletsimpy
from rapprentice import animate_traj, ropesim, eval_util
import numpy as np
import demonstration, simulation_object, sim_util

class LfdEnvironment(object):
    def __init__(self, world, sim, downsample_size=0):
        """Inits LfdEnvironment

        Args:
            world: RobotWorld
            sim: StaticSimulation that contains a robot
            downsample_size: if downsample_size is positive, the clouds are downsampled to a voxel size of downsample_size, else they are not downsampled
        """
        self.world = world
        self.sim = sim
        self.downsample_size = downsample_size
<<<<<<< HEAD

    def execute_augmented_trajectory(self, aug_traj, step_viewer=1, interactive=False, sim_callback=None):
=======
    
    def execute_augmented_trajectory(self, aug_traj, step_viewer=1, interactive=False, sim_callback=None, check_feasible=False):
>>>>>>> e7a677d9
        open_or_close_finger_traj = np.zeros(aug_traj.n_steps, dtype=bool)
        if aug_traj.lr2open_finger_traj is not None:
            for lr in aug_traj.lr2open_finger_traj.keys():
                open_or_close_finger_traj = np.logical_or(open_or_close_finger_traj, aug_traj.lr2open_finger_traj[lr])
        if aug_traj.lr2close_finger_traj is not None:
            for lr in aug_traj.lr2close_finger_traj.keys():
                open_or_close_finger_traj = np.logical_or(open_or_close_finger_traj, aug_traj.lr2close_finger_traj[lr])
        open_or_close_inds = np.where(open_or_close_finger_traj)[0]

        traj, dof_inds = aug_traj.get_full_traj(self.sim.robot)
        feasible = True
        misgrasp = False
        lr2gripper_open = {'l':True, 'r':True}
        for (start_ind, end_ind) in zip(np.r_[0, open_or_close_inds], np.r_[open_or_close_inds+1, aug_traj.n_steps]):
            if aug_traj.lr2open_finger_traj is not None:
                for lr in aug_traj.lr2open_finger_traj.keys():
                    if aug_traj.lr2open_finger_traj[lr][start_ind]:
                        target_val = None
                        joint_ind = self.sim.robot.GetJoint("%s_gripper_l_finger_joint"%lr).GetDOFIndex()
                        if joint_ind in dof_inds:
                            target_val = traj[start_ind, dof_inds.index(joint_ind)]
                        self.world.open_gripper(lr, target_val=target_val, step_viewer=step_viewer)
                        lr2gripper_open[lr] = True
            if aug_traj.lr2close_finger_traj is not None:
                for lr in aug_traj.lr2close_finger_traj.keys():
                    if aug_traj.lr2close_finger_traj[lr][start_ind]:
                        n_cnts = len(self.sim.constraints[lr])
                        self.world.close_gripper(lr, step_viewer=step_viewer)
                        misgrasp |= len(self.sim.constraints[lr]) == n_cnts
                        lr2gripper_open[lr] = False
            # don't execute trajectory for finger joint if the corresponding gripper is closed
            active_inds = np.ones(len(dof_inds), dtype=bool)
            for lr in 'lr':
                if not lr2gripper_open[lr]:
                    joint_ind = self.sim.robot.GetJoint("%s_gripper_l_finger_joint"%lr).GetDOFIndex()
                    if joint_ind in dof_inds:
                        active_inds[dof_inds.index(joint_ind)] = False
            miniseg_traj = traj[start_ind:end_ind, active_inds]
            miniseg_dof_inds = list(np.asarray(dof_inds)[active_inds])
            full_traj = (miniseg_traj, miniseg_dof_inds)
            feasible &= eval_util.traj_is_safe(self.sim, full_traj, 0)
            if check_feasible and not feasible:
                break
            self.world.execute_trajectory(full_traj, step_viewer=step_viewer, interactive=interactive, sim_callback=sim_callback)
        return feasible, misgrasp
    
    def observe_scene(self):
        full_cloud = self.world.observe_cloud()
        return demonstration.SceneState(full_cloud, downsample_size=self.downsample_size)

class GroundTruthRopeLfdEnvironment(LfdEnvironment):
    def __init__(self, world, sim, upsample=0, upsample_rad=1, downsample_size=0):
        """Inits GroundTruthRopeLfdEnvironment
        
        Args:
            world: RobotWorld
            sim: DynamicSimulation that should containing exactly one rope when observe_scene is called
            downsample_size: if downsample_size is positive, the clouds are downsampled to a voxel size of downsample_size, else they are not downsampled
        """
        super(GroundTruthRopeLfdEnvironment, self).__init__(world, sim, downsample_size=downsample_size)

        self.upsample = upsample
        self.upsample_rad = upsample_rad

    def observe_scene(self):
        rope_sim_objs = [sim_obj for sim_obj in self.sim.sim_objs if isinstance(sim_obj, simulation_object.RopeSimulationObject)]
        assert len(rope_sim_objs) == 1
        rope_sim_obj = rope_sim_objs[0]
        return demonstration.GroundTruthRopeSceneState(rope_sim_obj.rope.GetControlPoints(), 
                                                       rope_sim_obj.rope_params.radius, 
                                                       upsample=self.upsample, 
                                                       upsample_rad=self.upsample_rad, 
                                                       downsample_size=self.downsample_size)

class RecordingLfdEnvironment(GroundTruthRopeLfdEnvironment):
    def __init__(self, world, sim, upsample=0, upsample_rad=1, downsample_size=0):
        super(RecordingLfdEnvironment, self).__init__(world, sim, upsample=upsample, upsample_rad=upsample_rad, downsample_size=downsample_size)
        self.cur_step_states = []
    
    def execute_augmented_trajectory(self, aug_traj, step_viewer=1, interactive=False, sim_callback=None):
        self.cur_step_states = []
        if sim_callback is None:
            def sim_cb(i):
                rope_sim_objs = [sim_obj for sim_obj in self.sim.sim_objs if isinstance(sim_obj, simulation_object.RopeSimulationObject)]
                assert len(rope_sim_objs) == 1
                rope_sim_obj = rope_sim_objs[0]
                cur_state = demonstration.TimestepState(rope_sim_obj.rope.GetControlPoints(), self.sim.robot, step=i)
                self.cur_step_states.append(cur_state)
                self.sim.step()
            sim_callback = sim_cb
        return super(RecordingLfdEnvironment, self).execute_augmented_trajectory(aug_traj, 
                                                                                 step_viewer=step_viewer, 
                                                                                 interactive=interactive, 
                                                                                 sim_callback=sim_callback)
    
    def observe_scene(self):
        rope_sim_objs = [sim_obj for sim_obj in self.sim.sim_objs if isinstance(sim_obj, simulation_object.RopeSimulationObject)]
        assert len(rope_sim_objs) == 1
        rope_sim_obj = rope_sim_objs[0]
        return demonstration.RecordingRopePositionsSceneState(rope_sim_obj.rope.GetControlPoints(), 
                                                              self.cur_step_states, 
                                                              rope_sim_obj.rope_params.radius, 
                                                              upsample=self.upsample, 
                                                              upsample_rad=self.upsample_rad, 
                                                              downsample_size=self.downsample_size)<|MERGE_RESOLUTION|>--- conflicted
+++ resolved
@@ -18,13 +18,8 @@
         self.world = world
         self.sim = sim
         self.downsample_size = downsample_size
-<<<<<<< HEAD
-
-    def execute_augmented_trajectory(self, aug_traj, step_viewer=1, interactive=False, sim_callback=None):
-=======
     
     def execute_augmented_trajectory(self, aug_traj, step_viewer=1, interactive=False, sim_callback=None, check_feasible=False):
->>>>>>> e7a677d9
         open_or_close_finger_traj = np.zeros(aug_traj.n_steps, dtype=bool)
         if aug_traj.lr2open_finger_traj is not None:
             for lr in aug_traj.lr2open_finger_traj.keys():
