--- conflicted
+++ resolved
@@ -926,10 +926,6 @@
 def test_batch_tps_rpm_bij(src_ctx, tgt_ctx, T_init = 1e-1, T_final = 5e-3, 
                            outlierfrac = 1e-2, outlierprior = 1e-1, outliercutoff = .5, em_iter = EM_ITER_CHEAP,
                            test_ind = 0):
-<<<<<<< HEAD
-=======
-
->>>>>>> 6ad292a7
     from transformations import ThinPlateSpline, set_ThinPlateSpline
     import tps
     n_iter = len(src_ctx.bend_coefs)
@@ -974,12 +970,9 @@
             gpu_corr = gpu_corr[:(n + 1) * (m + 1)].reshape(n+1, m+1).astype(np.float32)
 
             assert np.allclose(prob_nm[:n, :m], gpu_corr[:n, :m], atol=1e-5)
-<<<<<<< HEAD
-=======
             save_prob_nm = np.array(prob_nm)
             save_gpu_corr = np.array(gpu_corr)
 
->>>>>>> 6ad292a7
             prob_nm[:n, :m] = gpu_corr[:n, :m]
 
             r_coefs = np.ones(n+1, np.float32)
@@ -988,19 +981,6 @@
             a_N[n] = m*outlierfrac
             b_M = np.ones((m+1), dtype = np.float32)
             b_M[m] = n*outlierfrac
-<<<<<<< HEAD
-            for _ in range(DEFAULT_NORM_ITERS):
-                r_coefs = a_N/prob_nm.dot(c_coefs)
-                rn_c_coefs = c_coefs
-                c_coefs = b_M/r_coefs.dot(prob_nm)
-            gpu_r_coefs = src_ctx.r_coefs[test_ind].get()[:n+1].reshape(n+1)
-            gpu_c_coefs_cn = src_ctx.c_coefs_cn[test_ind].get()[:m+1].reshape(m+1)
-            gpu_c_coefs_rn = src_ctx.c_coefs_rn[test_ind].get()[:m+1].reshape(m+1)
-            assert np.allclose(r_coefs, gpu_r_coefs, atol=1e-5)
-            assert np.allclose(c_coefs, gpu_c_coefs_cn, atol=1e-5)
-            assert np.allclose(rn_c_coefs, gpu_c_coefs_rn, atol=1e-5)
-            
-=======
 
             for norm_iter_i in range(DEFAULT_NORM_ITERS):
                 r_coefs = a_N/prob_nm.dot(c_coefs)
@@ -1019,7 +999,6 @@
             assert np.allclose(c_coefs, gpu_c_coefs_cn, atol=1e-5)
             assert np.allclose(rn_c_coefs, gpu_c_coefs_rn, atol=1e-5)
 
->>>>>>> 6ad292a7
             prob_nm = prob_nm[:n, :m]
             prob_nm *= gpu_r_coefs[:n, None]
             rn_p_nm = prob_nm * gpu_c_coefs_rn[None, :m]
